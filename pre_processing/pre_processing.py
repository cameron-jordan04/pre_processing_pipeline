import numpy as np
import scipy as sp
import seaborn as sns
import matplotlib.pyplot as plt
import statsmodels.api as sm
import pywt

<<<<<<< HEAD
from sklearn.linear_model import LinearRegression
=======
from sklearn.linear_model import Lasso, LassoCV, LinearRegression

""" Photometry Pre-Processing Class """

>>>>>>> 371bc5c7

class Preprocess:
    """
    @author  Cameron Jordan
    @email   cameronjordan@berkeley.edu
    @version 1.0
    """

    def __init__(
        self,
        timeseries,
        signal,
        reference,
        positive_coefficients=False,
        sampling_frequency=20,
        cutoff=(1 / 600),
        drop=200,
        window_size=11,
        r_squared_threshold=0.7,
    ):
        """
        Initialize a Preprocess Object

            Parameters:
                timeseries            : Sequence of Data Points Over a Time Variable
                signal                : Values of the Signal Over the Above timeseries
                reference             : Values of the Reference Signal Over the Above timeseries
                positive_coefficients : Indicates Whether the LASSO Regression Can Have Positive Coefficients; boolean
                sampling_frequency    : Sampling Frequency of the Equipment
                cutoff                : Cutoff Frequency of the LPF Baseline Method
                drop                  : Number of Initial Frames to Drop
                window_size           : Desired Window Size for Triangular Moving Average Smoothing
                r_squared_threshold   : r_squared Cutoff Value for Baseline Similarity
        """

        assert window_size % 2 == 1, "the window size must be odd"

        self.ts = timeseries[drop:]
        self.signal = signal[drop:]
        self.smoothed_signal = None
        self.detrended_signal = None
        self.signal_baseline = None
        self.z_dFF = None
        self.ref = reference[drop:]
        self.smoothed_ref = None
        self.detrended_ref = None
        self.reference_baseline = None
        self.fitted_ref = None
        self.detrended = False
        self.positive_coefficients = positive_coefficients
        self.fs = sampling_frequency
        self.cutoff = cutoff
        self.drop = drop
        self.window_size = window_size
        self.r_squared_threshold = r_squared_threshold

    def pipeline(
        self,
        smoothing_method,
        baseline_method,
        fit_method,
        detrend_last=False,
        show=False,
        ax=None,
    ):
        """
        Constructs a Pre-Processing Pipeline

            Parameters:
                smoothing_method : Method to Pass to self.smooth(); string-type
                    - tma [triangular_moving_average]
                    - ss  [smoothing_spline]
                baseline_method  : Method to Pass to self.compare_and_baseline() and self.baseline() (if detrend_last == True); string-type
                    - w   [wavelet]
                    - lpf [low_pass_filter]
                fit_method       : Method to Pass to self.fit(); string-type
<<<<<<< HEAD
                    - l    [linear regression] 
=======
                    - l    [lasso]
>>>>>>> 371bc5c7
                detrend_last     : Indicates Whether to Detrend After Subtracting self.fitted_ref From self.detrended_signal
                show             : Indicates Whether to Graph the Pre-Processed Signal Upon Pipeline Generation
                ax               : Axis to Pass to _visualize; plt.gca() object

            Returns:
                self.z_dFF       : Normalized, Filtered, Baseline-Corrected signal Channel

        """

        self.smooth(smoothing_method)
        self.compare_and_baseline(baseline_method)
        self.fit(fit_method)

        self.z_dFF = self.detrended_signal - self.fitted_ref

        if detrend_last and not self.detrended:
            self.z_dFF = self.baseline(baseline_method, self.z_dFF)

        if show:
            self._visualize(self.z_dFF, "z_dFF", ax=ax)

        return self.z_dFF

    def smooth(self, method):
        """
        Apply Selected Smoothing Function to Signal

            Parameters:
                method : string-type
                    - tma [triangular_moving_average]
                    - ss  [smoothing_spline]

            Returns:
                self.smoothed_signal : array-like
                self.smoothed_ref : array-like

        """

        if method == "tma" or method == "triangular_moving_average":
            self.smoothed_signal = self.triangular_moving_average(self.signal)
            self.smoothed_ref = self.triangular_moving_average(self.ref)
        elif method == "ss" or method == "smoothing_spline":
            self.smoothed_signal = sp.interpolate.make_smoothing_spline(
                self.ts, self.signal
            )(self.ts)
            self.smoothed_ref = sp.interpolate.make_smoothing_spline(self.ts, self.ref)(
                self.ts
            )
        else:
            raise Exception("Unsupported Smoothing Method")

        return self.smoothed_signal, self.smoothed_ref

    def compare_and_baseline(self, method):
        """
        Apply Selected Baseline Determination Function to Signal

        * Determines Baseline Signal using Selected Determination Function
        * If signal_baseline Significantly Differs From reference_baseline
            * Detrend Both self.signal and self.reference
            * Return detrended_signal and detrended_reference
        * Else
            * Return self.signal and self.reference

            Parameters:
                method : string-type
                    - w   [wavelet]
                    - lpf [low_pass_filter]

            Returns:
                self.detrended_signal : array-like
                self.detrended_ref : array_like

        """

        if method == "wavelet" or method == "w":
            signal_baseline = self.wavelet_baseline(self.smoothed_signal)
            reference_baseline = self.wavelet_baseline(self.smoothed_ref)
        elif method == "low_pass_filter" or method == "lpf":
            signal_baseline = self.lpf_baseline(self.smoothed_signal)
            reference_baseline = self.lpf_baseline(self.smoothed_ref)
        else:
            raise Exception("Unsupported Detrending Method")

        self.signal_baseline = signal_baseline
        self.reference_baseline = reference_baseline

        Y = signal_baseline[self.drop :]
        X = sm.add_constant(reference_baseline[self.drop :])
        model = sm.OLS(Y, X)
        results = model.fit()
        r_squared = results.rsquared

        if r_squared < self.r_squared_threshold:
            self.detrended_signal = (
                self.smoothed_signal - signal_baseline[: len(self.smoothed_signal)]
            )
            self.detrended_ref = (
                self.smoothed_ref - reference_baseline[: len(self.smoothed_ref)]
            )
            self.detrended = True
        else:
            self.detrended_signal = self.smoothed_signal
            self.detrended_ref = self.smoothed_ref

        return self.detrended_signal, self.detrended_ref

    def baseline(self, method, signal):
        """
        Apply Selected Baseline Determination Function to Signal

        * Determines Baseline Signal using Selected Determination Function
        * Detrend Both self.signal and self.reference

            Parameters:
                method : string-type
                    - w   [wavelet]
                    - lpf [low_pass_filter]

            Returns:
                detrended_signal : array-like

        """

        if method == "wavelet" or method == "w":
            signal_baseline = self.wavelet_baseline(signal)
        elif method == "low_pass_filter" or method == "lpf":
            signal_baseline = self.lpf_baseline(signal)
        else:
            raise Exception("Unsupported Detrending Method")

        detrended_signal = signal - signal_baseline

        return detrended_signal

    def fit(self, method):
        """
        Fit the Reference Signal to the Signal

            Parameters:
                method : string-type
                    - l    [lasso]

            Returns:
                self.z_fitted_ref : array-like

        """

        self.z_signal = self.detrended_signal
        self.z_ref = self.detrended_ref

        if method == "lasso" or method == "l":
            lin = LinearRegression(
                positive=self.positive_coefficients, fit_intercept=True
            )
            lin.fit(
                self.detrended_ref.reshape(len(self.detrended_ref), 1),
                self.detrended_signal.reshape(len(self.detrended_ref), 1),
            )
            self.fitted_ref = lin.predict(
                self.detrended_ref.reshape(len(self.detrended_ref), 1)
            ).reshape(
                len(self.detrended_ref),
            )

        return self.fitted_ref

    #######################
    ## Smoothing Methods ##
    #######################

    def triangular_moving_average(self, signal):
        """
        Applies a Triangular Moving Average to signal

            Parameters:
                signal : Signal to be Smoothed; array-like

            Returns:
                smoothed_signal : Triangular Moving Average Smoothed Signal; array-like

        """

        window = np.concatenate(
            (
                np.arange(1, (self.window_size + 1) // 2 + 1),
                np.arange((self.window_size + 1) // 2 - 1, 0, -1),
            )
        )
        window = window / window.sum()
        padded_data = np.pad(
            signal, (self.window_size // 2, self.window_size // 2), mode="edge"
        )
        smoothed_signal = np.convolve(padded_data, window, mode="valid")
        return smoothed_signal

    ######################
    ## Baseline Methods ##
    ######################

    def wavelet_baseline(self, signal, wavelet="sym8"):
        """
        Applies a Wavelet Decomposition (to the lowest frequency component), Then Reconstructs the Baseline Component

            Parameters:
                signal  : Signal Whose Baseline is to be Determined; array-like
                wavelet : Wavelet to Use in Decomposition/Reconstruction; string-type

            Returns:
                baseline : Signal Baseline (as determined by wavelet methods); array-like

        """

        level = pywt.dwt_max_level(len(signal), wavelet)
        coeffs = pywt.wavedec(
            signal, wavelet=wavelet, mode="periodization", level=level
        )

        for i in range(1, level + 1):
            coeffs[-i] = np.zeros_like(coeffs[-i])

        baseline = pywt.waverec(coeffs, wavelet=wavelet, mode="periodization")
        return baseline

    def lpf_baseline(self, signal):
        """
        Applies a Low-Pass Filter to the Signal to Determine the Low Frequency (Baseline) Components

            Parameters:
                signal : Signal Whose Baseline is to be Determined; array-like
                cutoff : LPF Cut-Off Frequency; float

            Returns:
                baseline : Signal Baseline (as determined by lpf); array-like

        """

        sos = sp.signal.butter(4, self.cutoff, "low", fs=self.fs, output="sos")
        baseline = sp.signal.sosfiltfilt(sos, signal)
        return baseline

    #####################
    ## Utility Methods ##
    #####################

    def _z_score(self, signal):
        """
        Calculate the Z Score

            Parameters:
                signal : Signal to z-Score; array-like

            Returns:
                z_signal : z-Scored Signal

        """

        z_signal = (signal - np.median(signal)) / np.std(signal)

        return z_signal

    def _visualize(self, signal, title, ax=None, **kwargs):
        """
        Visualize the Specified Signal using matplotlib

            Parameters:
                signal : The Signal Data to be Visualized; array-like
                title  : Title of the Plot; array-like, string-type
                ax     : Axis to Plot signal On; plt.gca() object

        """

        if ax is None:
            hold = False
            plt.figure(figsize=(30, 5))
            ax = plt.gca()
        else:
            hold = True

        ax.plot(self.ts, signal, label=title, **kwargs)
        plt.legend()
        sns.despine()

        if not hold:
            sns.despine()
            plt.show()

    def _visualize_psd(self, signal, title, ax=None, **kwargs):
        """
        Visualize the Power Spectral Density of the Specified Signal using matplotlib

            Parameters:
                signal : The Signal Whose Power Spectrum is to be Visualized; array-like
                title  : Title of the Plot; array-like, string-type
                ax     : Axis to Plot signal On; plt.gca() object

        """

        ff, Pxx = signal.welch(signal, fs=self.fs)

        if ax is None:
            hold = False
            plt.figure(figsize=(15, 5))
            ax = plt.gca()
            ax.set_xlabel("frequency [Hz]")
            ax.set_ylabel("PSD [V**2/Hz]")
        else:
            hold = True

        ax.semilogy(ff, Pxx, label=title, **kwargs)
        plt.legend()

        if not hold:
            sns.despine()
            plt.show()<|MERGE_RESOLUTION|>--- conflicted
+++ resolved
@@ -5,14 +5,7 @@
 import statsmodels.api as sm
 import pywt
 
-<<<<<<< HEAD
-from sklearn.linear_model import LinearRegression
-=======
 from sklearn.linear_model import Lasso, LassoCV, LinearRegression
-
-""" Photometry Pre-Processing Class """
-
->>>>>>> 371bc5c7
 
 class Preprocess:
     """
@@ -89,11 +82,7 @@
                     - w   [wavelet]
                     - lpf [low_pass_filter]
                 fit_method       : Method to Pass to self.fit(); string-type
-<<<<<<< HEAD
-                    - l    [linear regression] 
-=======
-                    - l    [lasso]
->>>>>>> 371bc5c7
+                    - l    [lasso] 
                 detrend_last     : Indicates Whether to Detrend After Subtracting self.fitted_ref From self.detrended_signal
                 show             : Indicates Whether to Graph the Pre-Processed Signal Upon Pipeline Generation
                 ax               : Axis to Pass to _visualize; plt.gca() object
